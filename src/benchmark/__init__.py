# Add any classes that need to be loaded dynamically via `create_object`.

# Scenarios
from . import simple_scenarios  # noqa
from . import mmlu_scenario  # noqa
from . import commonsense_qa_scenario  # noqa
from . import twitter_aae_scenario  # noqa
from . import real_toxicity_prompts_scenario  # noqa
from . import wiki_scenario  # noqa
from . import lpm_scenario  # noqa
from . import copyright_scenario  # noqa
from . import boolq_scenario  # noqa
<<<<<<< HEAD
from . import code_scenario  # noqa
=======
from . import babi_qa_scenario  # noqa
from . import narrativeqa_scenario  # noqa
from . import raft_scenario  # noqa
>>>>>>> 6c4a0729

from . import basic_metrics  # noqa
from . import commonsense_qa_metrics  # noqa
from . import toxicity_metrics  # noqa
from . import tokens_metric  # noqa
from . import copyright_metrics  # noqa
from . import code_metrics  # noqa<|MERGE_RESOLUTION|>--- conflicted
+++ resolved
@@ -10,13 +10,10 @@
 from . import lpm_scenario  # noqa
 from . import copyright_scenario  # noqa
 from . import boolq_scenario  # noqa
-<<<<<<< HEAD
 from . import code_scenario  # noqa
-=======
 from . import babi_qa_scenario  # noqa
 from . import narrativeqa_scenario  # noqa
 from . import raft_scenario  # noqa
->>>>>>> 6c4a0729
 
 from . import basic_metrics  # noqa
 from . import commonsense_qa_metrics  # noqa

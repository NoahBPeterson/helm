from typing import List, Dict, Optional, Any, Callable

from common.object_spec import ObjectSpec

from .adapter import (
    AdapterSpec,
    ADAPT_LANGUAGE_MODELING,
    ADAPT_MULTIPLE_CHOICE,
    ADAPT_GENERATION,
)
from .metric import MetricSpec
from .runner import RunSpec
from .scenario import ScenarioSpec
from .commonsense_qa_scenario import MULTI_CHOICE_QUESTION_ANSWERING_METHOD, CAUSAL_LANGUAGE_MODELING_METHOD
from .raft_scenario import get_raft_instructions
from .run_expander import RUN_EXPANDERS


HUMAN_EVAL_METRIC_NAMES = ("code_eval_acc", "pass")
APPS_METRIC_NAMES = ("test_avg", "strict_acc")


def get_scenario_spec1() -> ScenarioSpec:
    return ScenarioSpec(
        class_name="benchmark.simple_scenarios.Simple1Scenario",
        args={"num_input_tokens": 5, "vocab_size": 20, "num_train_instances": 10, "num_test_instances": 10},
    )


def get_scenario_spec_tiny():
    return ScenarioSpec(
        class_name="benchmark.simple_scenarios.Simple1Scenario",
        args={"num_input_tokens": 5, "vocab_size": 20, "num_train_instances": 2, "num_test_instances": 2},
    )


def get_adapter_spec1() -> AdapterSpec:
    return AdapterSpec(
        method=ADAPT_GENERATION,
        instructions="Please solve the following problem.",
        max_train_instances=5,
        max_eval_instances=10,
        num_outputs=3,
        num_train_trials=3,
        model="simple/model1",
        temperature=1,
        stop_sequences=["."],
    )


def get_basic_metrics(args: Dict[str, List[str]]) -> List[MetricSpec]:
    return [MetricSpec(class_name="benchmark.basic_metrics.BasicMetric", args=args)]


def get_commonsense_qa_metrics(args: Dict[str, Any]) -> List[MetricSpec]:
    return [MetricSpec(class_name="benchmark.commonsense_qa_metrics.CommonSenseQAMetric", args=args)]


def get_toxicity_metrics() -> List[MetricSpec]:
    return [MetricSpec(class_name="benchmark.toxicity_metrics.ToxicityMetric", args={})]


def get_srn_metrics() -> List[MetricSpec]:
    metric_names = {"names": ["iou_set_match", "exact_set_match"]}
    return [MetricSpec(class_name="benchmark.basic_metrics.BasicMetric", args=metric_names)]


def get_copyright_metrics(args: Optional[Dict] = None) -> List[MetricSpec]:
    if args is None:
        args = dict()
    return [
        MetricSpec(
            class_name="benchmark.copyright_metrics.BasicCopyrightMetric",
            args={**args, "name": "longest_common_prefix_length"},
        ),
        MetricSpec(
            class_name="benchmark.copyright_metrics.BasicCopyrightMetric", args={**args, "name": "edit_distance"},
        ),
    ]


<<<<<<< HEAD
def get_disinformation_metrics(args: Optional[Dict] = None) -> List[MetricSpec]:
    if args is None:
        args = dict()
    return [
        MetricSpec(
            class_name="benchmark.disinformation_metrics.DisinformationMetric", args={**args, "name": "self_bleu"},
        ),
        MetricSpec(
            class_name="benchmark.disinformation_metrics.DisinformationMetric",
            args={**args, "name": "monte_carlo_entropy"},
        ),
    ]


############################################################
=======
def get_code_metrics(dataset: str) -> List[MetricSpec]:
    if dataset == "HumanEval":
        metric_names = {"names": HUMAN_EVAL_METRIC_NAMES}
        return [MetricSpec(class_name="benchmark.basic_metrics.BasicMetric", args=metric_names)]
    else:  # APPS.
        metric_names = {"names": APPS_METRIC_NAMES}
        return [MetricSpec(class_name="benchmark.code_metrics.APPSMetric", args=metric_names)]
>>>>>>> 4b47e0fc


############################################################


<<<<<<< HEAD
    # Place these alphabetically
    if name == "boolq":
        return [get_boolq_spec()]
    if name == "boolq_contrast_sets":
        return [get_boolq_contrast_sets_spec()]
    if name == "copyright":
        return [get_copyright_spec(**args)]
    if name == "disinformation":
        return [get_disinformation_spec(**args)]
    if name == "lpm":
        return [get_lpm_spec(**args)]
    if name == "mmlu":
        return [get_mmlu_spec(**args)]
    if name == "narrativeqa":
        return [get_narrativeqa_spec()]
    if name == "commonsense_qa":
        return [get_commonsense_qa_spec(**args)]
    if name == "wiki":
        return [get_wiki_spec(**args)]
    if name == "babi_qa":
        return [get_babi_qa_spec(**args)]
    if name == "real_toxicity_prompts":
        return [get_real_toxicity_prompts_spec()]
    if name == "simple1":
        return [get_run_spec1()]
    if name == "twitter_aae":
        return [get_twitter_aae_spec(**args)]
    if name == "raft":
        return [get_raft_spec(**args)]

    raise ValueError(f"Unknown run spec: {spec}")


def get_run_spec1() -> RunSpec:
=======
def get_simple1_spec() -> RunSpec:
>>>>>>> 4b47e0fc
    """An run spec for debugging."""
    return RunSpec(
        name="simple1",
        scenario=get_scenario_spec1(),
        adapter_spec=get_adapter_spec1(),
        metrics=get_basic_metrics({"names": []}),
    )


def get_mmlu_spec(subject: str) -> RunSpec:
    scenario = ScenarioSpec(class_name="benchmark.mmlu_scenario.MMLUScenario", args={"subject": subject})

    def format(subject: str):
        return subject.replace("_", " ")

    adapter_spec = AdapterSpec(
        method=ADAPT_MULTIPLE_CHOICE,
        instructions=f"The following are multiple choice questions (with answers) about {format(subject)}.",
        input_prefix="",
        output_prefix="\nAnswer: ",
        max_train_instances=5,
        max_eval_instances=1000,
        num_outputs=10,
        num_train_trials=1,
        model="openai/davinci",
        temperature=0,
    )

    return RunSpec(
        name=f"mmlu:subject={subject}",
        scenario=scenario,
        adapter_spec=adapter_spec,
        metrics=get_basic_metrics({"names": ["exact_match"]}),
    )


def get_wiki_spec(k: str, subject: str) -> RunSpec:
    scenario = ScenarioSpec(class_name="benchmark.wiki_scenario.WIKIScenario", args={"subject": subject},)

    adapter_spec = AdapterSpec(
        method=ADAPT_GENERATION,
        input_prefix="",
        output_prefix="",
        num_train_trials=1,
        max_train_instances=5,
        max_eval_instances=1000,
        num_outputs=int(k),
        model="openai/davinci",
        temperature=1.0,
        max_tokens=8,
        stop_sequences=["\n"],
    )

    return RunSpec(
        name=f"wiki:k={k},subject={subject}",
        scenario=scenario,
        adapter_spec=adapter_spec,
        metrics=get_basic_metrics({"names": ["exact_match"]}),
    )


def get_commonsense_qa_spec(dataset: str, method: str) -> RunSpec:
    scenario = ScenarioSpec(
        class_name="benchmark.commonsense_qa_scenario.CommonSenseQAScenario",
        args={"dataset": dataset, "method": method,},
    )

    if method == MULTI_CHOICE_QUESTION_ANSWERING_METHOD:
        adapter_spec = AdapterSpec(
            method=ADAPT_MULTIPLE_CHOICE,
            instructions="The following are multiple choice questions (with answers) about common sense.",
            input_prefix="",
            output_prefix="\nAnswer: ",
            max_train_instances=0,
            max_eval_instances=10,
            num_outputs=10,
            num_train_trials=1,
            model="openai/davinci",
            temperature=0,
        )
        run_spec = RunSpec(
            name=f"commonsense_qa:dataset={dataset},method={method}",
            scenario=scenario,
            adapter_spec=adapter_spec,
            metrics=get_basic_metrics({"names": ["exact_match"]}),
        )
    elif method == CAUSAL_LANGUAGE_MODELING_METHOD:
        n_choice = {"hellaswag": 4, "openbookqa": 4, "commonsenseqa": 5, "piqa": 2, "siqa": 3,}[dataset]
        adapter_spec = AdapterSpec(
            method=ADAPT_LANGUAGE_MODELING,
            instructions="",
            input_prefix="",
            output_prefix="",
            max_train_instances=0,
            max_eval_instances=10 * n_choice * 2,
            num_outputs=10,
            max_tokens=0,
            num_train_trials=1,
            model="openai/davinci",
            temperature=0,
        )
        run_spec = RunSpec(
            name=f"commonsense_qa:dataset={dataset},method={method}",
            scenario=scenario,
            adapter_spec=adapter_spec,
            metrics=get_commonsense_qa_metrics({"n_choice": n_choice}),
        )
    else:
        raise ValueError(f"Unknown commonsense QA method: {method}")

    return run_spec


def get_quac_spec() -> RunSpec:
    scenario = ScenarioSpec(class_name="benchmark.quac_scenario.QuACScenario", args=dict())

    adapter_spec = AdapterSpec(
        method=ADAPT_GENERATION,
        input_prefix="",
        output_prefix="",
        num_train_trials=1,
        max_train_instances=5,
        model="ai21/j1-large",
        max_eval_instances=50,  # TODO : Remove this once deployed
        num_outputs=1,
        max_tokens=100,  # answers are at most 30 words
        temperature=0.0,
        stop_sequences=["\n"],
    )
    return RunSpec(
        name="quac", scenario=scenario, adapter_spec=adapter_spec, metrics=get_basic_metrics({"names": ["f1_score"]}),
    )


def get_news_qa_spec() -> RunSpec:
    scenario = ScenarioSpec(class_name="benchmark.newsqa_scenario.NewsQAScenario", args=dict())

    adapter_spec = AdapterSpec(
        method=ADAPT_GENERATION,
        input_prefix="",
        output_prefix="",
        num_train_trials=1,
        max_train_instances=5,
        model="ai21/j1-large",
        max_eval_instances=50,  # TODO : Remove this once deployed
        num_outputs=1,
        max_tokens=50,  # answers are at most 13 words
        temperature=0.0,
        stop_sequences=["\n"],
    )
    return RunSpec(
        name="news_qa",
        scenario=scenario,
        adapter_spec=adapter_spec,
        metrics=get_basic_metrics({"names": ["f1_score"]}),
    )


def get_truthful_qa_spec(task: str) -> RunSpec:
    scenario = ScenarioSpec(class_name="benchmark.truthful_qa_scenario.TruthfulQAScenario", args={"task": task},)

    adapter_spec = AdapterSpec(
        method=ADAPT_MULTIPLE_CHOICE,
        instructions="",
        input_prefix="",
        output_prefix="\nAnswer: ",
        max_train_instances=5,
        max_eval_instances=654,
        num_outputs=1,
        num_train_trials=1,
        model="openai/davinci",
        temperature=0,
        max_tokens=0,
    )

    return RunSpec(
        name=f"truthful_qa:task{task}",
        scenario=scenario,
        adapter_spec=adapter_spec,
        metrics=get_basic_metrics({"names": ["exact_match"]}),
    )


def get_twitter_aae_spec(demographic: str) -> RunSpec:
    scenario = ScenarioSpec(
        class_name="benchmark.twitter_aae_scenario.TwitterAAEScenario", args={"demographic": demographic},
    )

    adapter_spec = AdapterSpec(
        method=ADAPT_LANGUAGE_MODELING,
        instructions="",
        input_prefix="",
        output_prefix="",
        max_train_instances=0,
        max_eval_instances=1000,  # TODO: remove this line once deployed, so we can cache everything in prod
        num_outputs=1,
        num_train_trials=1,
        model="openai/davinci",
        temperature=0,
        max_tokens=0,
    )

    return RunSpec(
        name=f"twitter_aae:demographic={demographic}",
        scenario=scenario,
        adapter_spec=adapter_spec,
        metrics=get_basic_metrics({"names": []}),
    )


def get_real_toxicity_prompts_spec() -> RunSpec:
    scenario = ScenarioSpec(class_name="benchmark.real_toxicity_prompts_scenario.RealToxicityPromptsScenario", args={})
    # Create AdapterSpec based on the RealToxicityPrompts paper: https://arxiv.org/pdf/2009.11462.pdf
    adapter_spec = AdapterSpec(
        method=ADAPT_GENERATION,
        input_prefix="",
        output_prefix="",
        num_train_trials=1,
        max_train_instances=0,
        max_eval_instances=1000,  # TODO: set this to 100,000 once deployed, so we can cache everything in prod
        model="openai/davinci",  # "...we use the 175B parameter GPT-3 model, also known as DA VINCI in the OpenAI API"
        temperature=1,  # "We use a temperature of 1 during generation..."
        max_tokens=20,  # "We generate up to 20 tokens per example..."
        num_outputs=25,  # "...the expected maximum toxicity over k = 25 generations..."
    )
    return RunSpec(
        name="real_toxicity_prompts", scenario=scenario, adapter_spec=adapter_spec, metrics=get_toxicity_metrics(),
    )


def get_synthetic_reasoning_natural_spec(difficulty: str) -> RunSpec:
    scenario = ScenarioSpec(
        class_name="benchmark.synthetic_reasoning_natural_scenario.SRNScenario", args={"difficulty": difficulty}
    )

    adapter_spec = AdapterSpec(
        method=ADAPT_GENERATION,
        instructions="Please solve the following problem.",
        max_train_instances=3,
        max_eval_instances=100,
        num_outputs=3,
        num_train_trials=1,
        model="openai/davinci",
        temperature=1.0,
        stop_sequences=["\n"],
        max_tokens=20,
        input_prefix="Rules:\n",
        output_prefix="",
    )

    return RunSpec(
        name=f"synthetic_reasoning_natural:difficulty={difficulty}",
        scenario=scenario,
        adapter_spec=adapter_spec,
        metrics=get_srn_metrics(),
    )


def get_gsm_spec() -> RunSpec:
    scenario = ScenarioSpec(class_name="benchmark.gsm_scenario.GSM8KScenario", args={})
    # Create AdapterSpec based on the GSM8K paper: https://arxiv.org/pdf/2110.14168.pdf
    adapter_spec = AdapterSpec(
        method=ADAPT_GENERATION,
        input_prefix="",
        output_prefix="",
        num_train_trials=1,
        max_train_instances=3,
        max_eval_instances=100,  # TODO: Remove when deployed
        model="ai21/j1-large",
        temperature=0.7,
        stop_sequences=["\n\n"],
        max_tokens=400,  # The paper uses 400 tokens as the max sample length
        num_outputs=1,
    )
    return RunSpec(
        name="gsm",
        scenario=scenario,
        adapter_spec=adapter_spec,
        metrics=get_basic_metrics({"names": ["exact_match_indicator"]}),
    )


def get_raft_spec(subset: str) -> RunSpec:
    scenario = ScenarioSpec(class_name="benchmark.raft_scenario.RAFTScenario", args={"subset": subset},)

    adapter_spec = AdapterSpec(
        method=ADAPT_GENERATION,
        instructions=get_raft_instructions(subset),
        input_prefix="",
        output_prefix="\nLabel:",
        max_train_instances=5,
        max_eval_instances=50,
        num_train_trials=1,
        model="openai/davinci",
        temperature=0.2,
        stop_sequences=["\n"],
        max_tokens=20,
    )

    return RunSpec(
        name=f"raft:subset={subset}",
        scenario=scenario,
        adapter_spec=adapter_spec,
        metrics=get_basic_metrics({"names": ["exact_match"]}),
    )


def get_boolq_spec() -> RunSpec:
    scenario = ScenarioSpec(class_name="benchmark.boolq_scenario.BoolQScenario", args={})

    # TODO: Choosing a large # of train instances results in exceeding maximum sequence length for models.
    # What's the best way to solve this?

    adapter_spec = AdapterSpec(
        method=ADAPT_GENERATION,
        input_prefix="",
        output_prefix="\nanswer:",
        num_train_trials=1,
        max_train_instances=5,
        model="ai21/j1-large",
        max_eval_instances=50,  # TODO : Find the number of samples to evaluate.
        num_outputs=1,
        max_tokens=1,
    )
    return RunSpec(
        name="boolq",
        scenario=scenario,
        adapter_spec=adapter_spec,
        metrics=get_basic_metrics({"names": ["exact_match"]}),
    )


def get_boolq_contrast_sets_spec() -> RunSpec:
    scenario = ScenarioSpec(class_name="benchmark.boolq_scenario.BoolQContrastSetScenario", args={})
    # TODO: Choosing a large # of train instances results in exceeding maximum sequence length for models.
    # What's the best way to solve this?

    adapter_spec = AdapterSpec(
        method=ADAPT_GENERATION,
        input_prefix="",
        output_prefix="\nanswer:",
        num_train_trials=1,
        max_train_instances=5,
        model="ai21/j1-large",
        max_eval_instances=50,  # TODO : Find the number of samples to evaluate.
        num_outputs=1,
        max_tokens=1,
    )
    return RunSpec(
        name="boolq_contrast_sets",
        scenario=scenario,
        adapter_spec=adapter_spec,
        metrics=get_basic_metrics({"names": ["exact_match"]}),
    )


def get_lsat_qa_spec(task: str) -> RunSpec:
    scenario = ScenarioSpec(class_name="benchmark.lsat_qa_scenario.LSATScenario", args={"task": task})

    adapter_spec = AdapterSpec(
        method=ADAPT_MULTIPLE_CHOICE,
        instructions="The following are multiple choice questions (with answers).",
        input_prefix="",
        output_prefix="\nAnswer: ",
        max_train_instances=2,
        model="ai21/j1-large",
        max_eval_instances=50,  # TODO: Change to None
        num_outputs=1,
    )

    return RunSpec(
        name=f"lsat_qa:task={task}",
        scenario=scenario,
        adapter_spec=adapter_spec,
        metrics=get_basic_metrics({"names": ["exact_match"]}),
    )


def get_imdb_spec() -> RunSpec:
    scenario = ScenarioSpec(class_name="benchmark.imdb_scenario.IMDbScenario", args={})

    adapter_spec = AdapterSpec(
        method=ADAPT_GENERATION,
        input_prefix="Review: ",
        output_prefix="Sentiment:",
        num_train_trials=1,
        max_train_instances=5,
        model="ai21/j1-large",
        max_eval_instances=50,  # TODO : Find the number of samples to evaluate.
        num_outputs=1,
        max_tokens=1,
        stop_sequences=["\n"],
    )
    return RunSpec(
        name="imdb",
        scenario=scenario,
        adapter_spec=adapter_spec,
        metrics=get_basic_metrics({"names": ["exact_match"]}),
    )


def get_imdb_contrast_sets_spec() -> RunSpec:
    scenario = ScenarioSpec(class_name="benchmark.imdb_scenario.IMDbContrastSetScenario", args={})

    adapter_spec = AdapterSpec(
        method=ADAPT_GENERATION,
        input_prefix="Review: ",
        output_prefix="Sentiment:",
        num_train_trials=1,
        max_train_instances=5,
        model="ai21/j1-large",
        max_eval_instances=50,  # TODO : Find the number of samples to evaluate.
        num_outputs=1,
        max_tokens=1,
        stop_sequences=["\n"],
    )
    return RunSpec(
        name="imdb_contrast_sets",
        scenario=scenario,
        adapter_spec=adapter_spec,
        metrics=get_basic_metrics({"names": ["exact_match", "f1_score"]}),
    )


def get_babi_qa_spec(task: str) -> RunSpec:
    scenario = ScenarioSpec(class_name="benchmark.babi_qa_scenario.BabiQAScenario", args={"task": task})

    adapter_spec = AdapterSpec(
        method=ADAPT_GENERATION,
        input_prefix="",
        output_prefix="\nanswer:",
        num_train_trials=1,
        max_train_instances=5,
        model="ai21/j1-large",
        max_eval_instances=50,  # TODO: Change to None
        num_outputs=1,
        # Task 19's answers consist of two words (in contrast to all other tasks that feature a single-word answers.)
        max_tokens=2 if task == "19" else 1,
    )
    return RunSpec(
        name=f"babi_qa:task={task}",
        scenario=scenario,
        adapter_spec=adapter_spec,
        metrics=get_basic_metrics({"names": ["exact_match"]}),
    )


def get_copyright_spec(pilot_study="true", **unused_kwargs) -> RunSpec:
    scenario = ScenarioSpec(class_name="benchmark.copyright_scenario.CopyrightScenario", args=dict())

    # TODO(lxuechen): Loop over models and other hyperparameter combos in the future.
    if pilot_study.lower() in ("t", "true"):
        adapter_spec = AdapterSpec(
            method=ADAPT_GENERATION,
            instructions="",
            input_prefix="",
            output_prefix="",
            max_train_instances=0,
            num_train_trials=1,
            temperature=0.7,
            # Args that are different below.
            max_eval_instances=100,
            num_outputs=1,
            model="simple/model1",
            max_tokens=60,
        )
    else:
        adapter_spec = AdapterSpec(
            method=ADAPT_GENERATION,
            instructions="",
            input_prefix="",
            output_prefix="",
            max_train_instances=0,
            num_train_trials=1,
            temperature=0.7,
            # Args that are different below.
            max_eval_instances=None,
            num_outputs=10,
            model="openai/davinci",
            max_tokens=2000,
        )

    return RunSpec(
        name=f"copyright:pilot_study={pilot_study}",
        scenario=scenario,
        adapter_spec=adapter_spec,
        metrics=get_copyright_metrics({"normalize_by_prefix_length": True}),
    )


<<<<<<< HEAD
def get_disinformation_spec(capability: str = "reiteration") -> RunSpec:
    scenario = ScenarioSpec(
        class_name="benchmark.disinformation_scenario.DisinformationScenario", args={"capability": capability}
    )

    if capability == "reiteration":
        adapter_spec = AdapterSpec(
            method=ADAPT_GENERATION,
            conditioning_prefix="",
            instructions="Write headlines that support the thesis.",
            input_prefix="",
            output_prefix="",
            max_train_instances=2,
            num_train_trials=1,
            temperature=0.7,
            max_eval_instances=100,
            num_outputs=10,
            model="openai/text-davinci-001",
            max_tokens=60,
            stop_sequences=["."],
        )
        metrics = get_disinformation_metrics()
    elif capability == "wedging":
        adapter_spec = AdapterSpec(
            method=ADAPT_GENERATION,
            conditioning_prefix="",
            input_prefix="",
            output_prefix="",
            max_train_instances=0,
            num_train_trials=1,
            temperature=0.7,
            num_outputs=10,
            model="openai/davinci",
            max_tokens=60,
        )
        metrics = []
    else:
        raise ValueError(
            f"Unsupported evaluation for disinformation capability '{capability}'. "
            f"Please choose one of 'reiteration' or 'wedging'."
        )

    # Self-BLEU isn't defined for a single sequence.
    if adapter_spec.num_outputs <= 1 and "self_bleu" in {metric.args["name"] for metric in metrics}:
        raise ValueError(
            "Self-BLEU is not defined for a single sequence. The list of metrics includes 'self_bleu', but "
            "`num_outputs` in the adapter spec is 1 or fewer. You should probably either remove 'self_bleu' from the "
            "metrics list or increase `num_outputs`."
        )

    return RunSpec(name=f"disinfo:type={capability}", scenario=scenario, adapter_spec=adapter_spec, metrics=metrics)
=======
def get_code_spec(dataset: str) -> RunSpec:
    scenario = ScenarioSpec(class_name="benchmark.code_scenario.CodeScenario", args={"dataset": dataset})

    adapter_spec = AdapterSpec(
        method=ADAPT_GENERATION,
        instructions="",
        max_train_instances=0,
        max_eval_instances=10000,
        num_outputs=1,
        num_train_trials=1,
        model="openai/code-davinci-001",
        temperature=0.2,
        stop_sequences=["\nclass", "\ndef", "\nif", "\nprint",],
        max_tokens=600,
        input_prefix="",
        output_prefix="",
    )

    return RunSpec(
        name=f"code:dataset={dataset}", scenario=scenario, adapter_spec=adapter_spec, metrics=get_code_metrics(dataset)
    )


def get_natural_qa_spec(mode: str) -> RunSpec:
    scenario = ScenarioSpec(class_name="benchmark.natural_qa_scenario.NaturalQAScenario", args={"mode": mode})

    adapter_spec = AdapterSpec(
        method=ADAPT_GENERATION,
        input_prefix="",
        output_prefix="",
        num_train_trials=1,
        max_train_instances=5,
        model="ai21/j1-large",
        max_eval_instances=50,  # TODO : Remove this once deployed
        num_outputs=1,
        max_tokens=300,  # answers are at most 65 words
        temperature=0.0,
        stop_sequences=["\n"],
    )
    return RunSpec(
        name=f"natural_qa:mode={mode}",
        scenario=scenario,
        adapter_spec=adapter_spec,
        metrics=get_basic_metrics({"names": ["exact_match"]}),  # TODO: Add F1 score once it is merged
    )


def get_the_pile_spec(subset: str) -> RunSpec:
    scenario = ScenarioSpec(class_name="benchmark.the_pile_scenario.ThePileScenario", args={"subset": subset})

    adapter_spec = AdapterSpec(
        method=ADAPT_LANGUAGE_MODELING,
        instructions="",
        input_prefix="",
        output_prefix="",
        max_train_instances=0,
        max_eval_instances=51,  # TODO: remove this line once deployed, so we can cache everything in prod
        num_outputs=1,
        num_train_trials=1,
        model="openai/davinci",
        temperature=0,
        max_tokens=0,
    )

    return RunSpec(
        name=f"the_pile:subset={subset}",
        scenario=scenario,
        adapter_spec=adapter_spec,
        metrics=get_basic_metrics({"names": []}),
    )
>>>>>>> 4b47e0fc


def get_narrativeqa_spec() -> RunSpec:
    scenario = ScenarioSpec(class_name="benchmark.narrativeqa_scenario.NarrativeQAScenario", args=dict())

    # TODO: Similar problem to the BoolQ scenario.
    # Prompts are too long in the few-shot setting (>2048 tokens)
    adapter_spec = AdapterSpec(
        method=ADAPT_GENERATION,
        input_prefix="",
        output_prefix="\nanswer:",
        num_train_trials=1,
        max_train_instances=2,
        model="ai21/j1-large",
        max_eval_instances=450,  # TODO : Find the number of samples to evaluate.
        num_outputs=1,
        max_tokens=5,
        temperature=0.0,
    )
    return RunSpec(
        name="narrativeqa",
        scenario=scenario,
        adapter_spec=adapter_spec,
        metrics=get_basic_metrics({"names": ["f1_score", "rouge-l", "bleu_1", "bleu_4"]}),
    )


def get_synthetic_reasoning_spec(mode: str) -> RunSpec:
    scenario = ScenarioSpec(
        class_name="benchmark.synthetic_reasoning_scenario.SyntheticReasoningScenario", args={"mode": mode},
    )

    adapter_spec = AdapterSpec(
        method=ADAPT_GENERATION,
        instructions="Please solve the following problem.",
        max_train_instances=3,
        max_eval_instances=100,
        num_outputs=3,
        num_train_trials=1,
        model="openai/davinci",
        temperature=1.0,
        stop_sequences=["\n"],
        max_tokens=20,
        input_prefix="",
        output_prefix="| Target: ",
    )
    return RunSpec(
        name=f"synthetic_reasoning:mode={mode}",
        scenario=scenario,
        adapter_spec=adapter_spec,
        metrics=get_basic_metrics({"names": ["exact_match"]}),
    )


def get_wikitext_103_spec() -> RunSpec:
    scenario = ScenarioSpec(class_name="benchmark.wikitext_103_scenario.Wikitext103Scenario", args=dict())

    adapter_spec = AdapterSpec(
        method=ADAPT_LANGUAGE_MODELING,
        instructions="",
        input_prefix="",
        output_prefix="",
        max_train_instances=0,
        max_eval_instances=None,
        num_outputs=1,
        num_train_trials=1,
        model="openai/davinci",
        temperature=0,
        max_tokens=0,
    )

    return RunSpec(
        name="wikitext_103", scenario=scenario, adapter_spec=adapter_spec, metrics=get_basic_metrics({"names": []}),
    )


def get_xsum_summarization_spec() -> RunSpec:
    scenario = ScenarioSpec(
        class_name="benchmark.summarization_scenario.SummarizationScenario",
        args={"dataset_name": "xsum", "sampling_min_length": 50, "sampling_max_length": 64, "doc_max_length": 512,},
    )

    adapter_spec = AdapterSpec(
        method=ADAPT_GENERATION,
        instructions="Summarize the given documents.",
        input_prefix="Document: ",
        output_prefix="\nSummary: {",
        num_train_trials=1,
        max_train_instances=5,
        model="openai/davinci",
        max_eval_instances=10,  # TODO: Remove this once deployed
        num_outputs=1,
        # max_tokens=60,  # From Lewis et al. 2019 (https://arxiv.org/pdf/1910.13461.pdf)
        temperature=0,  # From Wu et al. 2021 (https://arxiv.org/pdf/2109.10862.pdf)
        stop_sequences=["}"],
    )

    return RunSpec(
        name="summarization_xsum",
        scenario=scenario,
        adapter_spec=adapter_spec,
        metrics=get_basic_metrics({"names": ["rouge-1", "rouge-2", "rouge-l"]}),  # TODO: Add faithfulness metrics later
    )


def get_cnndm_summarization_spec() -> RunSpec:
    scenario = ScenarioSpec(
        class_name="benchmark.summarization_scenario.SummarizationScenario",
        args={"dataset_name": "cnn-dm", "sampling_min_length": 50, "sampling_max_length": 64, "doc_max_length": 512,},
    )

    adapter_spec = AdapterSpec(
        method=ADAPT_GENERATION,
        instructions="Summarize the given documents.",
        input_prefix="Document: ",
        output_prefix="\nSummary: {",
        num_train_trials=1,
        max_train_instances=5,
        model="openai/davinci",
        max_eval_instances=10,  # TODO: Remove this once deployed
        num_outputs=1,
        # max_tokens=128,  # From Zhang et al. 2020 (https://arxiv.org/pdf/1912.08777.pdf)
        temperature=0,  # From Wu et al. 2021 (https://arxiv.org/pdf/2109.10862.pdf)
        stop_sequences=["}"],
    )

    return RunSpec(
        name="summarization_cnndm",
        scenario=scenario,
        adapter_spec=adapter_spec,
        metrics=get_basic_metrics({"names": ["rouge-1", "rouge-2", "rouge-l"]}),  # TODO: Add faithfulness metrics later
    )


############################################################

CANONICAL_RUN_SPEC_FUNCS: Dict[str, Callable[..., RunSpec]] = {
    "simple1": get_simple1_spec,
    "boolq": get_boolq_spec,
    "boolq_contrast_sets": get_boolq_contrast_sets_spec,
    "imdb": get_imdb_spec,
    "imdb_contrast_sets": get_imdb_contrast_sets_spec,
    "copyright": get_copyright_spec,
    "mmlu": get_mmlu_spec,
    "narrativeqa": get_narrativeqa_spec,
    "commonsense_qa": get_commonsense_qa_spec,
    "lsat_qa": get_lsat_qa_spec,
    "quac": get_quac_spec,
    "wiki": get_wiki_spec,
    "babi_qa": get_babi_qa_spec,
    "real_toxicity_prompts": get_real_toxicity_prompts_spec,
    "summarization_xsum": get_xsum_summarization_spec,
    "summarization_cnndm": get_cnndm_summarization_spec,
    "truthful_qa": get_truthful_qa_spec,
    "twitter_aae": get_twitter_aae_spec,
    "gsm": get_gsm_spec,
    "natural_qa": get_natural_qa_spec,
    "the_pile": get_the_pile_spec,
    "raft": get_raft_spec,
    "synthetic_reasoning": get_synthetic_reasoning_spec,
    "synthetic_reasoning_natural": get_synthetic_reasoning_natural_spec,
    "news_qa": get_news_qa_spec,
    "wikitext_103": get_wikitext_103_spec,
    "code": get_code_spec,
}


def construct_run_specs(spec: ObjectSpec) -> List[RunSpec]:
    """
    Takes a specification (name, args) and returns a list of `RunSpec`s.
    """
    # Note that we are abusing `spec` a bit because the name is not actually a class name.
    name = spec.class_name
    args = spec.args

    if name not in CANONICAL_RUN_SPEC_FUNCS:
        raise ValueError(f"Unknown run spec name: {name}")

    # Peel off the run expanders (e.g., model)
    expanders = [RUN_EXPANDERS[key](value) for key, value in args.items() if key in RUN_EXPANDERS]
    args = dict((key, value) for key, value in args.items() if key not in RUN_EXPANDERS)

    # Get the canonical run specs
    run_specs = [CANONICAL_RUN_SPEC_FUNCS[name](**args)]

    # Apply expanders
    for expander in expanders:
        run_specs = [
            child_run_spec for parent_run_spec in run_specs for child_run_spec in expander.expand(parent_run_spec)
        ]

    return run_specs<|MERGE_RESOLUTION|>--- conflicted
+++ resolved
@@ -79,7 +79,6 @@
     ]
 
 
-<<<<<<< HEAD
 def get_disinformation_metrics(args: Optional[Dict] = None) -> List[MetricSpec]:
     if args is None:
         args = dict()
@@ -94,8 +93,6 @@
     ]
 
 
-############################################################
-=======
 def get_code_metrics(dataset: str) -> List[MetricSpec]:
     if dataset == "HumanEval":
         metric_names = {"names": HUMAN_EVAL_METRIC_NAMES}
@@ -103,50 +100,8 @@
     else:  # APPS.
         metric_names = {"names": APPS_METRIC_NAMES}
         return [MetricSpec(class_name="benchmark.code_metrics.APPSMetric", args=metric_names)]
->>>>>>> 4b47e0fc
-
-
-############################################################
-
-
-<<<<<<< HEAD
-    # Place these alphabetically
-    if name == "boolq":
-        return [get_boolq_spec()]
-    if name == "boolq_contrast_sets":
-        return [get_boolq_contrast_sets_spec()]
-    if name == "copyright":
-        return [get_copyright_spec(**args)]
-    if name == "disinformation":
-        return [get_disinformation_spec(**args)]
-    if name == "lpm":
-        return [get_lpm_spec(**args)]
-    if name == "mmlu":
-        return [get_mmlu_spec(**args)]
-    if name == "narrativeqa":
-        return [get_narrativeqa_spec()]
-    if name == "commonsense_qa":
-        return [get_commonsense_qa_spec(**args)]
-    if name == "wiki":
-        return [get_wiki_spec(**args)]
-    if name == "babi_qa":
-        return [get_babi_qa_spec(**args)]
-    if name == "real_toxicity_prompts":
-        return [get_real_toxicity_prompts_spec()]
-    if name == "simple1":
-        return [get_run_spec1()]
-    if name == "twitter_aae":
-        return [get_twitter_aae_spec(**args)]
-    if name == "raft":
-        return [get_raft_spec(**args)]
-
-    raise ValueError(f"Unknown run spec: {spec}")
-
-
-def get_run_spec1() -> RunSpec:
-=======
+
 def get_simple1_spec() -> RunSpec:
->>>>>>> 4b47e0fc
     """An run spec for debugging."""
     return RunSpec(
         name="simple1",
@@ -637,7 +592,6 @@
     )
 
 
-<<<<<<< HEAD
 def get_disinformation_spec(capability: str = "reiteration") -> RunSpec:
     scenario = ScenarioSpec(
         class_name="benchmark.disinformation_scenario.DisinformationScenario", args={"capability": capability}
@@ -689,7 +643,8 @@
         )
 
     return RunSpec(name=f"disinfo:type={capability}", scenario=scenario, adapter_spec=adapter_spec, metrics=metrics)
-=======
+
+  
 def get_code_spec(dataset: str) -> RunSpec:
     scenario = ScenarioSpec(class_name="benchmark.code_scenario.CodeScenario", args={"dataset": dataset})
 
@@ -760,7 +715,6 @@
         adapter_spec=adapter_spec,
         metrics=get_basic_metrics({"names": []}),
     )
->>>>>>> 4b47e0fc
 
 
 def get_narrativeqa_spec() -> RunSpec:
@@ -916,6 +870,7 @@
     "summarization_cnndm": get_cnndm_summarization_spec,
     "truthful_qa": get_truthful_qa_spec,
     "twitter_aae": get_twitter_aae_spec,
+    "disinformation": get_disinformation_spec,
     "gsm": get_gsm_spec,
     "natural_qa": get_natural_qa_spec,
     "the_pile": get_the_pile_spec,

from typing import List, Callable, Optional

from common.general import format_tags
from common.statistic import Stat
from .adapter import AdapterSpec, RequestState
from .metric import Metric
from .metric_service import MetricService
from proxy.tokenizer.auto_token_counter import AutoTokenCounter
from proxy.tokenizer.token_counter import TokenCounter


def exact_match(gold: str, pred: str) -> float:
    return 1 if gold == pred else 0


def get_num_bytes(text: str) -> int:
    """Compute the byte length of the input string"""
    return len(bytes(text, encoding="utf-8"))


def iou_set_match(gold: str, pred: str) -> float:
    """Compute the intersection over union of the gold and pred sets"""
    pred = pred.split("\n")[0]
    if gold == "Nothing.":
        return float(pred == "Nothing.")
    pred = pred.replace(".", "")
    gold = gold.replace(".", "")
    gold_set = set(gold.split(" is ")[-1].split(" and "))
    pred_set = set(pred.split(" is ")[-1].split(" and "))
    return len(gold_set.intersection(pred_set)) / len(gold_set.union(pred_set))


def exact_set_match(gold: str, pred: str) -> float:
    """Compute whether the sets generated exactly match"""
    pred = pred.split("\n")[0]
    if gold == "Nothing.":
        return float(pred == "Nothing.")
    pred = pred.replace(".", "")
    gold = gold.replace(".", "")
    gold_set = set(gold.split(" is ")[-1].split(" and "))
    pred_set = set(pred.split(" is ")[-1].split(" and "))
    return float(gold_set == pred_set)


class BasicMetric(Metric):
    """
    Defines basic metrics which don't require domain knowledge.  This should be
    fairly comprehensive already and we should try to use this as much as possible.
    If we need a different variant, try to generalize this or factor things out.
    It's possible we don't need to subclass this.
    `names` is a list of optional metrics to be specified by the user. Currently only `exact_match` is supported.
    """

<<<<<<< HEAD
    def __init__(self, names: List[str], group_tags: Optional[List[str]] = None):
        self.names: List[str] = names
        self.group_tags: List[str] = group_tags if group_tags else []
=======
    def __init__(self, names: List[str]):
        self.names = names
        self.token_counter: TokenCounter = AutoTokenCounter()
>>>>>>> bf512a59

    def compute_reference_metrics(
        self, adapter_spec: AdapterSpec, request_state: RequestState, metric_service: MetricService
    ) -> List[Stat]:
        """
        Setup:
        - Gold (correct references): G1 ... Gm
        - Predictions (completions): P1 ... Pk

        For each pair (G, P), we can define a ${score} (e.g., exact match, F1, BLEU).

        We define the following stats:
        - ${score}: max_i score(Gi, P1)
        - ${score}@k: max_{i,j} score(Gi, Pj)
        """

        def compute_metrics_helper(
            name: str, score_func: Callable[[str, str], float], tag: Optional[str] = None
        ) -> List[Stat]:
            score_1 = max(score_func(gold, preds[0]) for gold in golds)
            score_k = max(score_func(gold, pred) for gold in golds for pred in preds)

            group: str = format_tags([tag]) if tag else ""
            return [
                Stat(f"{group + '_' if group else ''}{name}").add(score_1),
                Stat(f"{group + '_' if group else ''}{name}@{adapter_spec.num_outputs}").add(score_k),
            ]

        # maps each string metric name to its associated function
        metric_fn_mapping = {
            "exact_match": exact_match,
            "exact_set_match": exact_set_match,
            "iou_set_match": iou_set_match,
        }

        reference_metrics = []
        for metric_name in self.names:
            if metric_name in metric_fn_mapping:
                # Gold outputs
                golds = [reference.output for reference in request_state.instance.references if reference.is_correct]
                assert len(golds) > 0

                # Predicted outputs
                assert request_state.result is not None
                # TODO: Sort the predictions, or take them from the top tokens of the first completion
                #       https://github.com/stanford-crfm/benchmarking/issues/42
                preds = [completion.text.strip() for completion in request_state.result.completions]

                # Apply mapping if exists (e.g., for multiple-choice questions A -> Boston, B -> New York)
                if request_state.output_mapping is not None:
                    preds = [request_state.output_mapping.get(pred) for pred in preds]
                reference_metrics.extend(compute_metrics_helper(metric_name, metric_fn_mapping[metric_name]))

                for group_tag in self.group_tags:
                    if group_tag in request_state.instance.tags:
                        reference_metrics.extend(
                            compute_metrics_helper(metric_name, metric_fn_mapping[metric_name], group_tag)
                        )
            else:
                raise NameError(f"{metric_name} is not in the list of metric functions.")
        return reference_metrics

    def compute_runtime_metrics(
        self, adapter_spec: AdapterSpec, request_state: RequestState, metric_service: MetricService
    ) -> List[Stat]:
        """Compute per-token normalized runtime"""
        assert request_state.result is not None

        runtime: float = request_state.result.request_time

        # Compute total number of tokens across completions
        num_tokens: int = sum([len(sequence.tokens) for sequence in request_state.result.completions])
        # Account for the tokens in prompt as well if echo_prompt is False
        if not request_state.request.echo_prompt:
            num_tokens_in_prompt: int = self.token_counter.tokenize_and_count(
                model=request_state.request.model, text=request_state.request.prompt
            )
            num_tokens += num_tokens_in_prompt

        return [Stat("runtime").add(runtime), Stat("normalized_runtime").add(runtime / num_tokens)]

    def compute_language_modeling_metrics(
        self, adapter_spec: AdapterSpec, request_state: RequestState, metric_service: MetricService
    ) -> List[Stat]:
        """Compute the logprob and normalization factors for the first completion"""
        assert request_state.result is not None
        sequence = request_state.result.completions[0]
        logprob, num_tokens, num_bytes = sequence.logprob, len(sequence.tokens), get_num_bytes(sequence.text)

        # Ignore the conditioning prefix
        conditioning_prefix_length = 0
        conditioning_prefix_tokens = []
        for token in sequence.tokens:
            if conditioning_prefix_length >= len(adapter_spec.conditioning_prefix):
                break
            conditioning_prefix_tokens.append(token)
            conditioning_prefix_length += len(token.text)
        assert "".join([token.text for token in conditioning_prefix_tokens]) == adapter_spec.conditioning_prefix

        logprob -= sum(token.logprob for token in conditioning_prefix_tokens)
        num_tokens -= len(conditioning_prefix_tokens)
        num_bytes -= get_num_bytes(adapter_spec.conditioning_prefix)

        return [Stat("logprob").add(logprob), Stat("num_tokens").add(num_tokens), Stat("num_bytes").add(num_bytes)]

    def evaluate_generation(
        self, adapter_spec: AdapterSpec, request_state: RequestState, metric_service: MetricService
    ) -> List[Stat]:
        """Compute the reference metrics and language modeling metrics"""
        metrics = []
        if len(request_state.instance.references) > 0:
            metrics.extend(self.compute_reference_metrics(adapter_spec, request_state, metric_service))

        metrics.extend(self.compute_language_modeling_metrics(adapter_spec, request_state, metric_service))
        metrics.extend(self.compute_runtime_metrics(adapter_spec, request_state, metric_service))

        # Future: add F1, BLEU, etc.
        # TODO: pass in arguments to `BasicMetric`
        #       https://github.com/stanford-crfm/benchmarking/issues/44

        return metrics

    def evaluate_references(
        self, adapter_spec: AdapterSpec, reference_request_states: List[RequestState], metric_service: MetricService
    ) -> List[Stat]:
        """
        Setup: for each reference, we have a model score (log probability) and whether it's correct.
        We define the following metrics:
        - correct_rank: if we sort references by their logprobs, what is the ranking of the first correct reference.
        """
        # TODO: https://github.com/stanford-crfm/benchmarking/issues/45
        return []<|MERGE_RESOLUTION|>--- conflicted
+++ resolved
@@ -51,15 +51,10 @@
     `names` is a list of optional metrics to be specified by the user. Currently only `exact_match` is supported.
     """
 
-<<<<<<< HEAD
     def __init__(self, names: List[str], group_tags: Optional[List[str]] = None):
         self.names: List[str] = names
         self.group_tags: List[str] = group_tags if group_tags else []
-=======
-    def __init__(self, names: List[str]):
-        self.names = names
         self.token_counter: TokenCounter = AutoTokenCounter()
->>>>>>> bf512a59
 
     def compute_reference_metrics(
         self, adapter_spec: AdapterSpec, request_state: RequestState, metric_service: MetricService

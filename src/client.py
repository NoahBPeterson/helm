from abc import ABC, abstractmethod
import os
import time
from schemas import Request, RequestResult, Query, QueryResult
from typing import Callable, Any

<<<<<<< HEAD
class Client(ABC):
    @abstractmethod
=======

class Client:
    def expand_query(self, query: Query) -> QueryResult:
        raise NotImplementedError

>>>>>>> f0d512a5
    def make_request(self, request: Request) -> RequestResult:
        pass

    """
    Utility methods
    """

    @staticmethod
    def wrap_request_time(compute: Callable[[], Any]) -> Callable[[], Any]:
        """Return a version of `compute` that puts `requestTime` into its output."""

        def wrapped_compute():
            start_time = time.time()
            response = compute()
            end_time = time.time()
            response["requestTime"] = end_time - start_time
            return response
<<<<<<< HEAD
        return wrapped_compute
=======

        return wrapped_compute

    @staticmethod
    def get_cache_path(name: str):
        return os.path.join("var", f"{name}-cache.jsonl")
>>>>>>> f0d512a5
<|MERGE_RESOLUTION|>--- conflicted
+++ resolved
@@ -4,16 +4,8 @@
 from schemas import Request, RequestResult, Query, QueryResult
 from typing import Callable, Any
 
-<<<<<<< HEAD
 class Client(ABC):
     @abstractmethod
-=======
-
-class Client:
-    def expand_query(self, query: Query) -> QueryResult:
-        raise NotImplementedError
-
->>>>>>> f0d512a5
     def make_request(self, request: Request) -> RequestResult:
         pass
 
@@ -31,13 +23,5 @@
             end_time = time.time()
             response["requestTime"] = end_time - start_time
             return response
-<<<<<<< HEAD
-        return wrapped_compute
-=======
 
-        return wrapped_compute
-
-    @staticmethod
-    def get_cache_path(name: str):
-        return os.path.join("var", f"{name}-cache.jsonl")
->>>>>>> f0d512a5
+        return wrapped_compute